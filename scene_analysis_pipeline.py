import torch
import cv2
import numpy as np
from PIL import Image
import matplotlib.pyplot as plt
from segment_anything import sam_model_registry, SamAutomaticMaskGenerator, SamPredictor
from indexing_pipeline import VectorDatabase, EmbeddingModel
import os
from urllib.request import urlretrieve


class SegmentationModel:
    # Pre-trained SAM model for object segmentation
    def __init__(self, model_type="vit_h", device=None):
        self.device = device or ("cuda" if torch.cuda.is_available() else "cpu")
        self.model_type = model_type
        self.checkpoint_path = self._download_sam_checkpoint(model_type)
        print(f"Loading SAM model {model_type} on {self.device}")
        self.sam = sam_model_registry[model_type](checkpoint=self.checkpoint_path)
        self.sam.to(device=self.device)
        self.mask_generator = SamAutomaticMaskGenerator(
            model=self.sam,
            points_per_side=32,
            pred_iou_thresh=0.86,
            stability_score_thresh=0.92,
            crop_n_layers=1,
            crop_n_points_downscale_factor=2,
            min_mask_region_area=100,
        )
        self.predictor = SamPredictor(self.sam)

    def _download_sam_checkpoint(self, model_type):
        checkpoint_urls = {
            "vit_h": "https://dl.fbaipublicfiles.com/segment_anything/sam_vit_h_4b8939.pth",
            "vit_l": "https://dl.fbaipublicfiles.com/segment_anything/sam_vit_l_0b3195.pth",
            "vit_b": "https://dl.fbaipublicfiles.com/segment_anything/sam_vit_b_01ec64.pth"
        }
        checkpoint_path = f"sam_{model_type}.pth"
        if not os.path.exists(checkpoint_path):
            print(f"Downloading SAM {model_type} checkpoint...")
            urlretrieve(checkpoint_urls[model_type], checkpoint_path)
            print(f"Downloaded to {checkpoint_path}")
        return checkpoint_path

    def generate_masks(self, image):
        try:
            masks = self.mask_generator.generate(image)
            print(f"Generated {len(masks)} masks for the image")
            return masks
        except Exception as e:
            print(f"Error generating masks: {e}")
            return []

    def predict_with_points(self, image, points, labels):
        self.predictor.set_image(image)
        masks, scores, logits = self.predictor.predict(
            point_coords=points,
            point_labels=labels,
            multimask_output=True,
        )
        return {
            'masks': masks,
            'scores': scores,
            'logits': logits
        }


class SegmentProcessor:
    # Process segmented objects and generate embeddings
    def __init__(self, embedding_model):
        self.embedding_model = embedding_model

    def isolate_segment(self, image, mask):
        if len(image.shape) == 3 and image.shape[2] == 3:
            rgba_image = np.zeros((image.shape[0], image.shape[1], 4), dtype=np.uint8)
            rgba_image[:, :, :3] = image
            rgba_image[:, :, 3] = mask.astype(np.uint8) * 255
        else:
            raise ValueError("Input image must be RGB format")
        return Image.fromarray(rgba_image, 'RGBA')

    def get_bounding_box(self, mask):
        rows = np.any(mask, axis=1)
        cols = np.any(mask, axis=0)
        if not np.any(rows) or not np.any(cols):
            return 0, 0, mask.shape[1], mask.shape[0]
        rmin, rmax = np.where(rows)[0][[0, -1]]
        cmin, cmax = np.where(cols)[0][[0, -1]]
        return cmin, rmin, cmax + 1, rmax + 1

    def crop_to_object(self, rgba_image, mask, padding=10):
        x1, y1, x2, y2 = self.get_bounding_box(mask)
        x1 = max(0, x1 - padding)
        y1 = max(0, y1 - padding)
        x2 = min(rgba_image.width, x2 + padding)
        y2 = min(rgba_image.height, y2 + padding)
        return rgba_image.crop((x1, y1, x2, y2))

    def create_composite_background(self, rgba_image, bg_color=(255, 255, 255)):
        background = Image.new('RGB', rgba_image.size, bg_color)
        background.paste(rgba_image, mask=rgba_image.split()[3])
        return background

    def process_segment(self, image, mask_info, crop_objects=True):
        mask = mask_info['segmentation']
        rgba_image = self.isolate_segment(image, mask)
        if crop_objects:
            rgba_image = self.crop_to_object(rgba_image, mask)
        rgb_image = self.create_composite_background(rgba_image)
        temp_path = "temp_segment.png"
        rgb_image.save(temp_path)
        try:
            embedding = self.embedding_model.encode_image(temp_path)
            if os.path.exists(temp_path):
                os.remove(temp_path)
            return rgba_image, embedding
        except Exception as e:
            print(f"Error processing segment: {e}")
            if os.path.exists(temp_path):
                os.remove(temp_path)
            return rgba_image, None


class SearchLogic:
    # Search and matching logic for character identification
    def __init__(self, vector_database):
        self.vector_db = vector_database
        self.embeddings_matrix = self.vector_db.get_embeddings_matrix()

    def calculate_similarity(self, query_embedding, database_embeddings=None):
        if database_embeddings is None:
            database_embeddings = self.embeddings_matrix
        if database_embeddings.size == 0:
            return np.array([])
        query_norm = query_embedding / np.linalg.norm(query_embedding)
        db_norms = database_embeddings / np.linalg.norm(database_embeddings, axis=1, keepdims=True)
        similarities = np.dot(db_norms, query_norm)
        return similarities

    def find_best_match(self, query_embedding, top_k=1):
        if query_embedding is None:
            return []
        similarities = self.calculate_similarity(query_embedding)
        if len(similarities) == 0:
            return []
        top_indices = np.argsort(similarities)[::-1][:top_k]
        matches = []
        for idx in top_indices:
            entry = self.vector_db.data[idx]
            matches.append({
                'character': entry['label'],
                'similarity_score': float(similarities[idx]),
                'database_entry_id': idx,
                'image_path': entry['image_path'],
                'metadata': entry.get('metadata', {})
            })
        return matches

    def search_segments(self, segment_embeddings, confidence_threshold=0.7):
        results = []
        for i, embedding in enumerate(segment_embeddings):
            if embedding is None:
                results.append({
                    'segment_id': i,
                    'prediction': 'Unknown',
                    'confidence': 0.0,
                    'matches': []
                })
                continue
            matches = self.find_best_match(embedding, top_k=3)
            if matches and matches[0]['similarity_score'] >= confidence_threshold:
                prediction = matches[0]['character']
                confidence = matches[0]['similarity_score']
            else:
                prediction = 'Unknown'
                confidence = matches[0]['similarity_score'] if matches else 0.0
            results.append({
                'segment_id': i,
                'prediction': prediction,
                'confidence': confidence,
                'matches': matches
            })
        return results


class SceneAnalysisPipeline:
    # Main scene analysis pipeline orchestrating segmentation, processing, and search
    def __init__(self, vector_database, sam_model_type="vit_h", clip_model=None, clip_preprocess=None, clip_model_name="ViT-B/32"):
        print("Initializing Scene Analysis Pipeline...")
        if clip_model is not None:
            self.embedding_model = EmbeddingModel(model_name=clip_model_name, model=clip_model, preprocess=clip_preprocess)
        else:
            self.embedding_model = EmbeddingModel(model_name=clip_model_name)
        self.segmentation_model = SegmentationModel(sam_model_type)
        self.segment_processor = SegmentProcessor(self.embedding_model)
        self.search_logic = SearchLogic(vector_database)
        print("Scene Analysis Pipeline ready!")

    def analyze_scene(self, image_path, confidence_threshold=0.7, save_visualizations=True):
        print(f"Analyzing scene: {image_path}")
        if not os.path.exists(image_path):
            raise FileNotFoundError(f"Image not found: {image_path}")
        image = cv2.imread(image_path)
        image_rgb = cv2.cvtColor(image, cv2.COLOR_BGR2RGB)
        print("Generating object masks...")
        masks = self.segmentation_model.generate_masks(image_rgb)
        if not masks:
            return {
                'image_path': image_path,
                'total_segments': 0,
                'characters_found': [],
                'processing_error': 'No masks generated'
            }
        print(f"Processing {len(masks)} segments...")
        segment_results = []
        segment_embeddings = []
        processed_images = []
        for i, mask_info in enumerate(masks):
            try:
                processed_img, embedding = self.segment_processor.process_segment(image_rgb, mask_info)
                processed_images.append(processed_img)
                segment_embeddings.append(embedding)
                segment_results.append({
                    'segment_id': i,
                    'area': mask_info['area'],
                    'bbox': mask_info['bbox'],
                    'stability_score': mask_info['stability_score']
                })
            except Exception as e:
                print(f"Error processing segment {i}: {e}")
                processed_images.append(None)
                segment_embeddings.append(None)
        print("Searching for character matches...")
        search_results = self.search_logic.search_segments(segment_embeddings, confidence_threshold)
        characters_found = []
        for segment_result, search_result in zip(segment_results, search_results):
            if search_result['prediction'] != 'Unknown':
                characters_found.append({
                    'character': search_result['prediction'],
                    'confidence': search_result['confidence'],
                    'segment_info': segment_result,
                    'matches': search_result['matches']
                })
        if save_visualizations:
            self._save_visualizations(image_rgb, masks, search_results,
                                      os.path.splitext(os.path.basename(image_path))[0])
        result = {
            'image_path': image_path,
            'total_segments': len(masks),
            'characters_found': characters_found,
            'all_predictions': search_results,
            'unique_characters': list(set([c['character'] for c in characters_found]))
        }
        print(f"Analysis complete! Found {len(characters_found)} character instances from {len(result['unique_characters'])} unique characters")
        return result

    def _save_visualizations(self, image, masks, predictions, base_name):
        try:
            fig, axes = plt.subplots(1, 2, figsize=(15, 7))
            axes[0].imshow(image)
            axes[0].set_title('Segmented Objects')
            axes[0].axis('off')
            for i, (mask_info, pred) in enumerate(zip(masks, predictions)):
                mask = mask_info['segmentation']
                color = np.random.random(3)
                axes[0].contour(mask, colors=[color], linewidths=2)
                bbox = mask_info['bbox']
                x, y = bbox[0], bbox[1]
                label = f"{pred['prediction']}\n({pred['confidence']:.2f})"
                axes[0].text(x, y, label, fontsize=8, color='white',
                             bbox=dict(boxstyle="round,pad=0.3", facecolor=color, alpha=0.7))
            axes[1].axis('off')
            summary_text = f"Scene Analysis Results\n\n"
            summary_text += f"Total segments: {len(masks)}\n"
            char_counts = {}
            for pred in predictions:
                char = pred['prediction']
                char_counts[char] = char_counts.get(char, 0) + 1
            summary_text += "\nCharacter Detections:\n"
            for char, count in char_counts.items():
                if char != 'Unknown':
                    summary_text += f"• {char}: {count}\n"
            axes[1].text(0.1, 0.9, summary_text, fontsize=12, verticalalignment='top',
                         transform=axes[1].transAxes)
            output_path = f"analysis_{base_name}.png"
            plt.tight_layout()
            plt.savefig(output_path, dpi=150, bbox_inches='tight')
            plt.close()
            print(f"Visualization saved as: {output_path}")
        except Exception as e:
            print(f"Error saving visualization: {e}")

if __name__ == "__main__":
    try:
        from indexing_pipeline import VectorDatabase
        vector_db = VectorDatabase()
        vector_db.load_from_file("naruto_character_embeddings.pkl")
<<<<<<< HEAD
        pipeline = SceneAnalysisPipeline(vector_db, sam_model_type="vit_b")
=======

        # Initialize scene analysis pipeline
        pipeline = SceneAnalysisPipeline(vector_db, sam_model_type="vit_h")

        # Analyze a sample image (you can replace with your own image)
>>>>>>> b48a68e2
        sample_image = r"./Anime -Naruto-.v1i.multiclass/test/43596_jpg.rf.5b5721f1535fb8fb376f60ee2335807a.jpg"
        if os.path.exists(sample_image):
            results = pipeline.analyze_scene(sample_image)
            print("\n=== Scene Analysis Results ===")
            print(f"Image: {results['image_path']}")
            print(f"Total segments found: {results['total_segments']}")
            print(f"Characters detected: {len(results['characters_found'])}")
            print(f"Unique characters: {results['unique_characters']}")
            for char_detection in results['characters_found']:
                print(f"\n• Character: {char_detection['character']}")
                print(f"  Confidence: {char_detection['confidence']:.3f}")
                print(f"  Segment area: {char_detection['segment_info']['area']}")
        else:
            print(f"Sample image not found: {sample_image}")

    except Exception as e:

        print(f"Error in demo: {e}")
<|MERGE_RESOLUTION|>--- conflicted
+++ resolved
@@ -1,324 +1,325 @@
-import torch
-import cv2
-import numpy as np
-from PIL import Image
-import matplotlib.pyplot as plt
-from segment_anything import sam_model_registry, SamAutomaticMaskGenerator, SamPredictor
-from indexing_pipeline import VectorDatabase, EmbeddingModel
-import os
-from urllib.request import urlretrieve
-
-
-class SegmentationModel:
-    # Pre-trained SAM model for object segmentation
-    def __init__(self, model_type="vit_h", device=None):
-        self.device = device or ("cuda" if torch.cuda.is_available() else "cpu")
-        self.model_type = model_type
-        self.checkpoint_path = self._download_sam_checkpoint(model_type)
-        print(f"Loading SAM model {model_type} on {self.device}")
-        self.sam = sam_model_registry[model_type](checkpoint=self.checkpoint_path)
-        self.sam.to(device=self.device)
-        self.mask_generator = SamAutomaticMaskGenerator(
-            model=self.sam,
-            points_per_side=32,
-            pred_iou_thresh=0.86,
-            stability_score_thresh=0.92,
-            crop_n_layers=1,
-            crop_n_points_downscale_factor=2,
-            min_mask_region_area=100,
-        )
-        self.predictor = SamPredictor(self.sam)
-
-    def _download_sam_checkpoint(self, model_type):
-        checkpoint_urls = {
-            "vit_h": "https://dl.fbaipublicfiles.com/segment_anything/sam_vit_h_4b8939.pth",
-            "vit_l": "https://dl.fbaipublicfiles.com/segment_anything/sam_vit_l_0b3195.pth",
-            "vit_b": "https://dl.fbaipublicfiles.com/segment_anything/sam_vit_b_01ec64.pth"
-        }
-        checkpoint_path = f"sam_{model_type}.pth"
-        if not os.path.exists(checkpoint_path):
-            print(f"Downloading SAM {model_type} checkpoint...")
-            urlretrieve(checkpoint_urls[model_type], checkpoint_path)
-            print(f"Downloaded to {checkpoint_path}")
-        return checkpoint_path
-
-    def generate_masks(self, image):
-        try:
-            masks = self.mask_generator.generate(image)
-            print(f"Generated {len(masks)} masks for the image")
-            return masks
-        except Exception as e:
-            print(f"Error generating masks: {e}")
-            return []
-
-    def predict_with_points(self, image, points, labels):
-        self.predictor.set_image(image)
-        masks, scores, logits = self.predictor.predict(
-            point_coords=points,
-            point_labels=labels,
-            multimask_output=True,
-        )
-        return {
-            'masks': masks,
-            'scores': scores,
-            'logits': logits
-        }
-
-
-class SegmentProcessor:
-    # Process segmented objects and generate embeddings
-    def __init__(self, embedding_model):
-        self.embedding_model = embedding_model
-
-    def isolate_segment(self, image, mask):
-        if len(image.shape) == 3 and image.shape[2] == 3:
-            rgba_image = np.zeros((image.shape[0], image.shape[1], 4), dtype=np.uint8)
-            rgba_image[:, :, :3] = image
-            rgba_image[:, :, 3] = mask.astype(np.uint8) * 255
-        else:
-            raise ValueError("Input image must be RGB format")
-        return Image.fromarray(rgba_image, 'RGBA')
-
-    def get_bounding_box(self, mask):
-        rows = np.any(mask, axis=1)
-        cols = np.any(mask, axis=0)
-        if not np.any(rows) or not np.any(cols):
-            return 0, 0, mask.shape[1], mask.shape[0]
-        rmin, rmax = np.where(rows)[0][[0, -1]]
-        cmin, cmax = np.where(cols)[0][[0, -1]]
-        return cmin, rmin, cmax + 1, rmax + 1
-
-    def crop_to_object(self, rgba_image, mask, padding=10):
-        x1, y1, x2, y2 = self.get_bounding_box(mask)
-        x1 = max(0, x1 - padding)
-        y1 = max(0, y1 - padding)
-        x2 = min(rgba_image.width, x2 + padding)
-        y2 = min(rgba_image.height, y2 + padding)
-        return rgba_image.crop((x1, y1, x2, y2))
-
-    def create_composite_background(self, rgba_image, bg_color=(255, 255, 255)):
-        background = Image.new('RGB', rgba_image.size, bg_color)
-        background.paste(rgba_image, mask=rgba_image.split()[3])
-        return background
-
-    def process_segment(self, image, mask_info, crop_objects=True):
-        mask = mask_info['segmentation']
-        rgba_image = self.isolate_segment(image, mask)
-        if crop_objects:
-            rgba_image = self.crop_to_object(rgba_image, mask)
-        rgb_image = self.create_composite_background(rgba_image)
-        temp_path = "temp_segment.png"
-        rgb_image.save(temp_path)
-        try:
-            embedding = self.embedding_model.encode_image(temp_path)
-            if os.path.exists(temp_path):
-                os.remove(temp_path)
-            return rgba_image, embedding
-        except Exception as e:
-            print(f"Error processing segment: {e}")
-            if os.path.exists(temp_path):
-                os.remove(temp_path)
-            return rgba_image, None
-
-
-class SearchLogic:
-    # Search and matching logic for character identification
-    def __init__(self, vector_database):
-        self.vector_db = vector_database
-        self.embeddings_matrix = self.vector_db.get_embeddings_matrix()
-
-    def calculate_similarity(self, query_embedding, database_embeddings=None):
-        if database_embeddings is None:
-            database_embeddings = self.embeddings_matrix
-        if database_embeddings.size == 0:
-            return np.array([])
-        query_norm = query_embedding / np.linalg.norm(query_embedding)
-        db_norms = database_embeddings / np.linalg.norm(database_embeddings, axis=1, keepdims=True)
-        similarities = np.dot(db_norms, query_norm)
-        return similarities
-
-    def find_best_match(self, query_embedding, top_k=1):
-        if query_embedding is None:
-            return []
-        similarities = self.calculate_similarity(query_embedding)
-        if len(similarities) == 0:
-            return []
-        top_indices = np.argsort(similarities)[::-1][:top_k]
-        matches = []
-        for idx in top_indices:
-            entry = self.vector_db.data[idx]
-            matches.append({
-                'character': entry['label'],
-                'similarity_score': float(similarities[idx]),
-                'database_entry_id': idx,
-                'image_path': entry['image_path'],
-                'metadata': entry.get('metadata', {})
-            })
-        return matches
-
-    def search_segments(self, segment_embeddings, confidence_threshold=0.7):
-        results = []
-        for i, embedding in enumerate(segment_embeddings):
-            if embedding is None:
-                results.append({
-                    'segment_id': i,
-                    'prediction': 'Unknown',
-                    'confidence': 0.0,
-                    'matches': []
-                })
-                continue
-            matches = self.find_best_match(embedding, top_k=3)
-            if matches and matches[0]['similarity_score'] >= confidence_threshold:
-                prediction = matches[0]['character']
-                confidence = matches[0]['similarity_score']
-            else:
-                prediction = 'Unknown'
-                confidence = matches[0]['similarity_score'] if matches else 0.0
-            results.append({
-                'segment_id': i,
-                'prediction': prediction,
-                'confidence': confidence,
-                'matches': matches
-            })
-        return results
-
-
-class SceneAnalysisPipeline:
-    # Main scene analysis pipeline orchestrating segmentation, processing, and search
-    def __init__(self, vector_database, sam_model_type="vit_h", clip_model=None, clip_preprocess=None, clip_model_name="ViT-B/32"):
-        print("Initializing Scene Analysis Pipeline...")
-        if clip_model is not None:
-            self.embedding_model = EmbeddingModel(model_name=clip_model_name, model=clip_model, preprocess=clip_preprocess)
-        else:
-            self.embedding_model = EmbeddingModel(model_name=clip_model_name)
-        self.segmentation_model = SegmentationModel(sam_model_type)
-        self.segment_processor = SegmentProcessor(self.embedding_model)
-        self.search_logic = SearchLogic(vector_database)
-        print("Scene Analysis Pipeline ready!")
-
-    def analyze_scene(self, image_path, confidence_threshold=0.7, save_visualizations=True):
-        print(f"Analyzing scene: {image_path}")
-        if not os.path.exists(image_path):
-            raise FileNotFoundError(f"Image not found: {image_path}")
-        image = cv2.imread(image_path)
-        image_rgb = cv2.cvtColor(image, cv2.COLOR_BGR2RGB)
-        print("Generating object masks...")
-        masks = self.segmentation_model.generate_masks(image_rgb)
-        if not masks:
-            return {
-                'image_path': image_path,
-                'total_segments': 0,
-                'characters_found': [],
-                'processing_error': 'No masks generated'
-            }
-        print(f"Processing {len(masks)} segments...")
-        segment_results = []
-        segment_embeddings = []
-        processed_images = []
-        for i, mask_info in enumerate(masks):
-            try:
-                processed_img, embedding = self.segment_processor.process_segment(image_rgb, mask_info)
-                processed_images.append(processed_img)
-                segment_embeddings.append(embedding)
-                segment_results.append({
-                    'segment_id': i,
-                    'area': mask_info['area'],
-                    'bbox': mask_info['bbox'],
-                    'stability_score': mask_info['stability_score']
-                })
-            except Exception as e:
-                print(f"Error processing segment {i}: {e}")
-                processed_images.append(None)
-                segment_embeddings.append(None)
-        print("Searching for character matches...")
-        search_results = self.search_logic.search_segments(segment_embeddings, confidence_threshold)
-        characters_found = []
-        for segment_result, search_result in zip(segment_results, search_results):
-            if search_result['prediction'] != 'Unknown':
-                characters_found.append({
-                    'character': search_result['prediction'],
-                    'confidence': search_result['confidence'],
-                    'segment_info': segment_result,
-                    'matches': search_result['matches']
-                })
-        if save_visualizations:
-            self._save_visualizations(image_rgb, masks, search_results,
-                                      os.path.splitext(os.path.basename(image_path))[0])
-        result = {
-            'image_path': image_path,
-            'total_segments': len(masks),
-            'characters_found': characters_found,
-            'all_predictions': search_results,
-            'unique_characters': list(set([c['character'] for c in characters_found]))
-        }
-        print(f"Analysis complete! Found {len(characters_found)} character instances from {len(result['unique_characters'])} unique characters")
-        return result
-
-    def _save_visualizations(self, image, masks, predictions, base_name):
-        try:
-            fig, axes = plt.subplots(1, 2, figsize=(15, 7))
-            axes[0].imshow(image)
-            axes[0].set_title('Segmented Objects')
-            axes[0].axis('off')
-            for i, (mask_info, pred) in enumerate(zip(masks, predictions)):
-                mask = mask_info['segmentation']
-                color = np.random.random(3)
-                axes[0].contour(mask, colors=[color], linewidths=2)
-                bbox = mask_info['bbox']
-                x, y = bbox[0], bbox[1]
-                label = f"{pred['prediction']}\n({pred['confidence']:.2f})"
-                axes[0].text(x, y, label, fontsize=8, color='white',
-                             bbox=dict(boxstyle="round,pad=0.3", facecolor=color, alpha=0.7))
-            axes[1].axis('off')
-            summary_text = f"Scene Analysis Results\n\n"
-            summary_text += f"Total segments: {len(masks)}\n"
-            char_counts = {}
-            for pred in predictions:
-                char = pred['prediction']
-                char_counts[char] = char_counts.get(char, 0) + 1
-            summary_text += "\nCharacter Detections:\n"
-            for char, count in char_counts.items():
-                if char != 'Unknown':
-                    summary_text += f"• {char}: {count}\n"
-            axes[1].text(0.1, 0.9, summary_text, fontsize=12, verticalalignment='top',
-                         transform=axes[1].transAxes)
-            output_path = f"analysis_{base_name}.png"
-            plt.tight_layout()
-            plt.savefig(output_path, dpi=150, bbox_inches='tight')
-            plt.close()
-            print(f"Visualization saved as: {output_path}")
-        except Exception as e:
-            print(f"Error saving visualization: {e}")
-
-if __name__ == "__main__":
-    try:
-        from indexing_pipeline import VectorDatabase
-        vector_db = VectorDatabase()
-        vector_db.load_from_file("naruto_character_embeddings.pkl")
-<<<<<<< HEAD
-        pipeline = SceneAnalysisPipeline(vector_db, sam_model_type="vit_b")
-=======
-
-        # Initialize scene analysis pipeline
-        pipeline = SceneAnalysisPipeline(vector_db, sam_model_type="vit_h")
-
-        # Analyze a sample image (you can replace with your own image)
->>>>>>> b48a68e2
-        sample_image = r"./Anime -Naruto-.v1i.multiclass/test/43596_jpg.rf.5b5721f1535fb8fb376f60ee2335807a.jpg"
-        if os.path.exists(sample_image):
-            results = pipeline.analyze_scene(sample_image)
-            print("\n=== Scene Analysis Results ===")
-            print(f"Image: {results['image_path']}")
-            print(f"Total segments found: {results['total_segments']}")
-            print(f"Characters detected: {len(results['characters_found'])}")
-            print(f"Unique characters: {results['unique_characters']}")
-            for char_detection in results['characters_found']:
-                print(f"\n• Character: {char_detection['character']}")
-                print(f"  Confidence: {char_detection['confidence']:.3f}")
-                print(f"  Segment area: {char_detection['segment_info']['area']}")
-        else:
-            print(f"Sample image not found: {sample_image}")
-
-    except Exception as e:
-
-        print(f"Error in demo: {e}")
+import torch
+import cv2
+import numpy as np
+from PIL import Image
+import matplotlib.pyplot as plt
+from segment_anything import sam_model_registry, SamAutomaticMaskGenerator, SamPredictor
+from indexing_pipeline import VectorDatabase, EmbeddingModel
+import os
+from urllib.request import urlretrieve
+
+
+class SegmentationModel:
+    # Pre-trained SAM model for object segmentation
+    def __init__(self, model_type="vit_h", device=None):
+        self.device = device or ("cuda" if torch.cuda.is_available() else "cpu")
+        self.model_type = model_type
+        self.checkpoint_path = self._download_sam_checkpoint(model_type)
+        print(f"Loading SAM model {model_type} on {self.device}")
+        self.sam = sam_model_registry[model_type](checkpoint=self.checkpoint_path)
+        self.sam.to(device=self.device)
+        self.mask_generator = SamAutomaticMaskGenerator(
+            model=self.sam,
+            points_per_side=32,
+            pred_iou_thresh=0.86,
+            stability_score_thresh=0.92,
+            crop_n_layers=1,
+            crop_n_points_downscale_factor=2,
+            min_mask_region_area=100,
+        )
+        self.predictor = SamPredictor(self.sam)
+
+    def _download_sam_checkpoint(self, model_type):
+        checkpoint_urls = {
+            "vit_h": "https://dl.fbaipublicfiles.com/segment_anything/sam_vit_h_4b8939.pth",
+            "vit_l": "https://dl.fbaipublicfiles.com/segment_anything/sam_vit_l_0b3195.pth",
+            "vit_b": "https://dl.fbaipublicfiles.com/segment_anything/sam_vit_b_01ec64.pth"
+        }
+        checkpoint_path = f"sam_{model_type}.pth"
+        if not os.path.exists(checkpoint_path):
+            print(f"Downloading SAM {model_type} checkpoint...")
+            urlretrieve(checkpoint_urls[model_type], checkpoint_path)
+            print(f"Downloaded to {checkpoint_path}")
+        return checkpoint_path
+
+    def generate_masks(self, image):
+        try:
+            masks = self.mask_generator.generate(image)
+            print(f"Generated {len(masks)} masks for the image")
+            return masks
+        except Exception as e:
+            print(f"Error generating masks: {e}")
+            return []
+
+    def predict_with_points(self, image, points, labels):
+        self.predictor.set_image(image)
+        masks, scores, logits = self.predictor.predict(
+            point_coords=points,
+            point_labels=labels,
+            multimask_output=True,
+        )
+        return {
+            'masks': masks,
+            'scores': scores,
+            'logits': logits
+        }
+
+
+class SegmentProcessor:
+    # Process segmented objects and generate embeddings
+    def __init__(self, embedding_model):
+        self.embedding_model = embedding_model
+
+    def isolate_segment(self, image, mask):
+        if len(image.shape) == 3 and image.shape[2] == 3:
+            rgba_image = np.zeros((image.shape[0], image.shape[1], 4), dtype=np.uint8)
+            rgba_image[:, :, :3] = image
+            rgba_image[:, :, 3] = mask.astype(np.uint8) * 255
+        else:
+            raise ValueError("Input image must be RGB format")
+        return Image.fromarray(rgba_image, 'RGBA')
+
+    def get_bounding_box(self, mask):
+        rows = np.any(mask, axis=1)
+        cols = np.any(mask, axis=0)
+        if not np.any(rows) or not np.any(cols):
+            return 0, 0, mask.shape[1], mask.shape[0]
+        rmin, rmax = np.where(rows)[0][[0, -1]]
+        cmin, cmax = np.where(cols)[0][[0, -1]]
+        return cmin, rmin, cmax + 1, rmax + 1
+
+    def crop_to_object(self, rgba_image, mask, padding=10):
+        x1, y1, x2, y2 = self.get_bounding_box(mask)
+        x1 = max(0, x1 - padding)
+        y1 = max(0, y1 - padding)
+        x2 = min(rgba_image.width, x2 + padding)
+        y2 = min(rgba_image.height, y2 + padding)
+        return rgba_image.crop((x1, y1, x2, y2))
+
+    def create_composite_background(self, rgba_image, bg_color=(255, 255, 255)):
+        background = Image.new('RGB', rgba_image.size, bg_color)
+        background.paste(rgba_image, mask=rgba_image.split()[3])
+        return background
+
+    def process_segment(self, image, mask_info, crop_objects=True):
+        mask = mask_info['segmentation']
+        rgba_image = self.isolate_segment(image, mask)
+        if crop_objects:
+            rgba_image = self.crop_to_object(rgba_image, mask)
+        rgb_image = self.create_composite_background(rgba_image)
+        temp_path = "temp_segment.png"
+        rgb_image.save(temp_path)
+        try:
+            embedding = self.embedding_model.encode_image(temp_path)
+            if os.path.exists(temp_path):
+                os.remove(temp_path)
+            return rgba_image, embedding
+        except Exception as e:
+            print(f"Error processing segment: {e}")
+            if os.path.exists(temp_path):
+                os.remove(temp_path)
+            return rgba_image, None
+
+
+class SearchLogic:
+    # Search and matching logic for character identification
+    def __init__(self, vector_database):
+        self.vector_db = vector_database
+        self.embeddings_matrix = self.vector_db.get_embeddings_matrix()
+
+    def calculate_similarity(self, query_embedding, database_embeddings=None):
+        if database_embeddings is None:
+            database_embeddings = self.embeddings_matrix
+        if database_embeddings.size == 0:
+            return np.array([])
+        query_norm = query_embedding / np.linalg.norm(query_embedding)
+        db_norms = database_embeddings / np.linalg.norm(database_embeddings, axis=1, keepdims=True)
+        similarities = np.dot(db_norms, query_norm)
+        return similarities
+
+    def find_best_match(self, query_embedding, top_k=1):
+        if query_embedding is None:
+            return []
+        similarities = self.calculate_similarity(query_embedding)
+        if len(similarities) == 0:
+            return []
+        top_indices = np.argsort(similarities)[::-1][:top_k]
+        matches = []
+        for idx in top_indices:
+            entry = self.vector_db.data[idx]
+            matches.append({
+                'character': entry['label'],
+                'similarity_score': float(similarities[idx]),
+                'database_entry_id': idx,
+                'image_path': entry['image_path'],
+                'metadata': entry.get('metadata', {})
+            })
+        return matches
+
+    def search_segments(self, segment_embeddings, confidence_threshold=0.7):
+        results = []
+        for i, embedding in enumerate(segment_embeddings):
+            if embedding is None:
+                results.append({
+                    'segment_id': i,
+                    'prediction': 'Unknown',
+                    'confidence': 0.0,
+                    'matches': []
+                })
+                continue
+            matches = self.find_best_match(embedding, top_k=3)
+            if matches and matches[0]['similarity_score'] >= confidence_threshold:
+                prediction = matches[0]['character']
+                confidence = matches[0]['similarity_score']
+            else:
+                prediction = 'Unknown'
+                confidence = matches[0]['similarity_score'] if matches else 0.0
+            results.append({
+                'segment_id': i,
+                'prediction': prediction,
+                'confidence': confidence,
+                'matches': matches
+            })
+        return results
+
+
+class SceneAnalysisPipeline:
+    # Main scene analysis pipeline orchestrating segmentation, processing, and search
+    def __init__(self, vector_database, sam_model_type="vit_h", clip_model=None, clip_preprocess=None, clip_model_name="ViT-B/32"):
+        print("Initializing Scene Analysis Pipeline...")
+        if clip_model is not None:
+            self.embedding_model = EmbeddingModel(model_name=clip_model_name, model=clip_model, preprocess=clip_preprocess)
+        else:
+            self.embedding_model = EmbeddingModel(model_name=clip_model_name)
+        self.segmentation_model = SegmentationModel(sam_model_type)
+        self.segment_processor = SegmentProcessor(self.embedding_model)
+        self.search_logic = SearchLogic(vector_database)
+        print("Scene Analysis Pipeline ready!")
+
+    def analyze_scene(self, image_path, confidence_threshold=0.7, save_visualizations=True):
+        print(f"Analyzing scene: {image_path}")
+        if not os.path.exists(image_path):
+            raise FileNotFoundError(f"Image not found: {image_path}")
+        image = cv2.imread(image_path)
+        image_rgb = cv2.cvtColor(image, cv2.COLOR_BGR2RGB)
+        print("Generating object masks...")
+        masks = self.segmentation_model.generate_masks(image_rgb)
+        if not masks:
+            return {
+                'image_path': image_path,
+                'total_segments': 0,
+                'characters_found': [],
+                'processing_error': 'No masks generated'
+            }
+        print(f"Processing {len(masks)} segments...")
+        segment_results = []
+        segment_embeddings = []
+        processed_images = []
+        for i, mask_info in enumerate(masks):
+            try:
+                processed_img, embedding = self.segment_processor.process_segment(image_rgb, mask_info)
+                processed_images.append(processed_img)
+                segment_embeddings.append(embedding)
+                segment_results.append({
+                    'segment_id': i,
+                    'area': mask_info['area'],
+                    'bbox': mask_info['bbox'],
+                    'stability_score': mask_info['stability_score']
+                })
+            except Exception as e:
+                print(f"Error processing segment {i}: {e}")
+                processed_images.append(None)
+                segment_embeddings.append(None)
+        print("Searching for character matches...")
+        search_results = self.search_logic.search_segments(segment_embeddings, confidence_threshold)
+        characters_found = []
+        for segment_result, search_result in zip(segment_results, search_results):
+            if search_result['prediction'] != 'Unknown':
+                characters_found.append({
+                    'character': search_result['prediction'],
+                    'confidence': search_result['confidence'],
+                    'segment_info': segment_result,
+                    'matches': search_result['matches']
+                })
+        if save_visualizations:
+            self._save_visualizations(image_rgb, masks, search_results,
+                                      os.path.splitext(os.path.basename(image_path))[0])
+        result = {
+            'image_path': image_path,
+            'total_segments': len(masks),
+            'characters_found': characters_found,
+            'all_predictions': search_results,
+            'unique_characters': list(set([c['character'] for c in characters_found]))
+        }
+        print(f"Analysis complete! Found {len(characters_found)} character instances from {len(result['unique_characters'])} unique characters")
+        return result
+
+    def _save_visualizations(self, image, masks, predictions, base_name):
+        try:
+            fig, axes = plt.subplots(1, 2, figsize=(15, 7))
+            axes[0].imshow(image)
+            axes[0].set_title('Segmented Objects')
+            axes[0].axis('off')
+            for i, (mask_info, pred) in enumerate(zip(masks, predictions)):
+                mask = mask_info['segmentation']
+                color = np.random.random(3)
+                axes[0].contour(mask, colors=[color], linewidths=2)
+                bbox = mask_info['bbox']
+                x, y = bbox[0], bbox[1]
+                label = f"{pred['prediction']}\n({pred['confidence']:.2f})"
+                axes[0].text(x, y, label, fontsize=8, color='white',
+                             bbox=dict(boxstyle="round,pad=0.3", facecolor=color, alpha=0.7))
+            axes[1].axis('off')
+            summary_text = f"Scene Analysis Results\n\n"
+            summary_text += f"Total segments: {len(masks)}\n"
+            char_counts = {}
+            for pred in predictions:
+                char = pred['prediction']
+                char_counts[char] = char_counts.get(char, 0) + 1
+            summary_text += "\nCharacter Detections:\n"
+            for char, count in char_counts.items():
+                if char != 'Unknown':
+                    summary_text += f"• {char}: {count}\n"
+            axes[1].text(0.1, 0.9, summary_text, fontsize=12, verticalalignment='top',
+                         transform=axes[1].transAxes)
+            output_path = f"analysis_{base_name}.png"
+            plt.tight_layout()
+            plt.savefig(output_path, dpi=150, bbox_inches='tight')
+            plt.close()
+            print(f"Visualization saved as: {output_path}")
+        except Exception as e:
+            print(f"Error saving visualization: {e}")
+
+if __name__ == "__main__":
+    # Example usage
+    try:
+        # Load pre-built vector database
+        from indexing_pipeline import VectorDatabase
+
+        vector_db = VectorDatabase()
+        vector_db.load_from_file("naruto_character_embeddings.pkl")
+
+        # Initialize scene analysis pipeline
+        pipeline = SceneAnalysisPipeline(vector_db, sam_model_type="vit_h")
+
+        # Analyze a sample image (you can replace with your own image)
+        sample_image = r"./Anime -Naruto-.v1i.multiclass/test/43596_jpg.rf.5b5721f1535fb8fb376f60ee2335807a.jpg"
+
+        if os.path.exists(sample_image):
+            results = pipeline.analyze_scene(sample_image)
+
+            print("\n=== Scene Analysis Results ===")
+            print(f"Image: {results['image_path']}")
+            print(f"Total segments found: {results['total_segments']}")
+            print(f"Characters detected: {len(results['characters_found'])}")
+            print(f"Unique characters: {results['unique_characters']}")
+
+            for char_detection in results['characters_found']:
+                print(f"\n• Character: {char_detection['character']}")
+                print(f"  Confidence: {char_detection['confidence']:.3f}")
+                print(f"  Segment area: {char_detection['segment_info']['area']}")
+        else:
+            print(f"Sample image not found: {sample_image}")
+
+    except Exception as e:
+        print(f"Error in demo: {e}")